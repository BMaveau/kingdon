#!/usr/bin/env python

"""Tests for `kingdon` package."""
from dataclasses import replace

import pytest
import numpy as np

from sympy import Symbol, simplify, factor, expand, collect, sympify, cos, sin
from kingdon import Algebra, MultiVector, symbols
from kingdon.multivector_json import MultiVectorEncoder
from kingdon.operator_dict import UnaryOperatorDict

import timeit

@pytest.fixture
def pga1d():
    return Algebra(signature=np.array([1, 0]), start_index=1)


@pytest.fixture
def pga2d():
    return Algebra(signature=np.array([1, 1, 0]), start_index=1)


@pytest.fixture
def pga3d():
    return Algebra(signature=np.array([1, 1, 1, 0]), start_index=1)


@pytest.fixture
def vga2d():
    return Algebra(2)


@pytest.fixture
def vga11():
    return Algebra(1, 1)

@pytest.fixture
def R6():
    return Algebra(6)

@pytest.fixture
def sta():
    return Algebra(3, 1)

@pytest.fixture
def vga3d():
    return Algebra(3)


def test_MultiVector(pga1d):
    with pytest.raises(TypeError):
        # If starting from a sequence, it must be of length len(algebra)
        X = MultiVector(algebra=pga1d, values=[1, 2])
    with pytest.raises(TypeError):
        # vals must be iterable (sequence)
        X = MultiVector(algebra=pga1d, values=2)
    with pytest.raises(TypeError):
        # No algebra provided
        X = MultiVector(name='X')
    with pytest.raises(KeyError):
        # Dict keys must be either (binary) numbers or canonical basis element strings.
        X = MultiVector(values={'a': 2, 'e12': 1}, algebra=pga1d)
    X = MultiVector(values={0: 2.2, 'e12': 1.2}, algebra=pga1d)
    assert dict(X.items()) == {0: 2.2, 3: 1.2}

def test_anticommutation(pga1d, vga11, vga2d):
    for alg in [pga1d, vga11, vga2d]:
        X = alg.multivector({1: 1})
        Y = alg.multivector({2: 1})
        assert X*Y == -Y*X

def test_gp(pga1d):
    # Multiply two multivectors. Also tests two different MV creation API's
    X = MultiVector(values={'e': 2, 'e12': 3}, algebra=pga1d)
    Y = MultiVector(e=7, e12=5, algebra=pga1d)
    Z = X * Y
    assert dict(Z.items()) == {0: 2*7, 3: 2*5 + 3*7}

def test_cayley(pga1d, vga2d, vga11):
    assert pga1d.cayley == {('e', 'e'): 'e', ('e', 'e1'): 'e1', ('e', 'e12'): 'e12', ('e', 'e2'): 'e2',
                          ('e1', 'e'): 'e1', ('e1', 'e1'): 'e', ('e1', 'e12'): 'e2', ('e1', 'e2'): 'e12',
                          ('e12', 'e'): 'e12', ('e12', 'e1'): '-e2', ('e12', 'e12'): '0', ('e12', 'e2'): '0',
                          ('e2', 'e'): 'e2', ('e2', 'e1'): '-e12', ('e2', 'e12'): '0', ('e2', 'e2'): '0'}
    assert vga2d.cayley == {('e', 'e'): 'e', ('e', 'e1'): 'e1', ('e', 'e2'): 'e2', ('e', 'e12'): 'e12',
                          ('e1', 'e'): 'e1', ('e1', 'e1'): 'e', ('e1', 'e2'): 'e12', ('e1', 'e12'): 'e2',
                          ('e2', 'e'): 'e2', ('e2', 'e1'): '-e12', ('e2', 'e2'): 'e', ('e2', 'e12'): '-e1',
                          ('e12', 'e'): 'e12', ('e12', 'e1'): '-e2', ('e12', 'e2'): 'e1', ('e12', 'e12'): '-e'}
    assert vga11.cayley == {('e', 'e'): 'e', ('e', 'e1'): 'e1', ('e', 'e2'): 'e2', ('e', 'e12'): 'e12',
                          ('e1', 'e'): 'e1', ('e1', 'e1'): 'e', ('e1', 'e2'): 'e12', ('e1', 'e12'): 'e2',
                          ('e2', 'e'): 'e2', ('e2', 'e1'): '-e12', ('e2', 'e2'): '-e', ('e2', 'e12'): 'e1',
                          ('e12', 'e'): 'e12', ('e12', 'e1'): '-e2', ('e12', 'e2'): '-e1', ('e12', 'e12'): 'e'}

def test_purevector(pga1d):
    with pytest.raises(TypeError):
        # Grade needs to be specified.
        pga1d.purevector({1: 1, 2: 1})
    with pytest.raises(ValueError):
        # Grade must be valid, in this case no larger than 2.
        pga1d.purevector({1: 1, 2: 1}, grade=10)
    with pytest.raises(ValueError):
        # vals must be of the specified grade.
        pga1d.purevector({0: 1, 2: 1}, grade=1)
    x = pga1d.purevector({1: 1, 2: 1}, grade=1)
    assert isinstance(x, MultiVector)
    assert x.grades == (1,)

def test_broadcasting(vga2d):
    valsX = np.random.random((2, 5))
    valsY = np.random.random((2, 5))
    # Test if multiplication is correctly broadcast
    X = vga2d.vector(valsX)
    Y = vga2d.vector(valsY)
    Z = X * Y
    # test if the scalar and bivector part are what we expect.
    assert np.all(Z[0] == valsX[0] * valsY[0] + valsX[1] * valsY[1])
    assert np.all(Z[3] == valsX[0] * valsY[1] - valsX[1] * valsY[0])
    # Test multiplication by a scalar.
    Z = X * 3.0
    assert np.all(Z[1] == 3.0 * valsX[0])
    assert np.all(Z[2] == 3.0 * valsX[1])
    Z2 = 3.0 * X
    assert np.all(Z[1] == Z2[1]) and np.all(Z[2] == Z2[2])

    # Test broadcasting a rotor across a tensor-valued element
    R = vga2d.multivector({0: np.cos(np.pi / 3), 3: np.sin(np.pi / 3)})
    Z3 = R.sw(X)
    for i, xrow in enumerate(valsX.T):
        Rx = R.sw(vga2d.vector(xrow))
        assert Rx[1] == Z3[1][i]

def test_reverse(R6):
    X = R6.multivector(np.arange(0, 2 ** 6))
    Xrev = ~X
    assert X.grade((0, 1, 4, 5)) == Xrev.grade((0, 1, 4, 5))
    assert X.grade((2, 3, 6)) == - Xrev.grade((2, 3, 6))

def test_indexing(pga1d):
    # Test indexing of a mv with canonical and binary indices.
    X = pga1d.multivector({0: 2, 'e12': 3})
    assert X['e'] == 2 and X[3] == 3

def test_gp_symbolic(vga2d):
    u = vga2d.vector(name='u')
    u1, u2 = u[1], u[2]
    usq = u*u
    # Square of a vector should be purely scalar.
    assert usq[0] == u1**2 + u2**2
    assert len(usq) == 1
    assert 'e12' not in usq
    assert 0 in usq
    # Asking for an element that is not there always returns zero.
    # It does not raise a KeyError, because that might break people's code.
    assert usq['e12'] == 0

    # A bireflection should have both a scalar and bivector part however.
    v = vga2d.vector(name='v')
    v1, v2 = v[1], v[2]
    R = u*v
    assert R[0] == u1 * v1 + u2 * v2
    assert R[3] == u1 * v2 - u2 * v1

    # The norm of a bireflection is a scalar.
    Rnormsq = R*~R
    assert expand(Rnormsq[0] - ((u1*v1 + u2*v2)**2 + (u1*v2 - u2*v1)**2)) == 0
    assert len(Rnormsq) == 1
    assert 'e12' not in Rnormsq
    assert 0 in Rnormsq
    assert Rnormsq['e12'] == 0

def test_sw_symbolic(vga2d):
    u = vga2d.vector(name='u')
    v = vga2d.vector(name='v')
    # Pure vector
    assert u.sw(v).grades == (1,)

def test_cp_symbolic(R6):
    b = R6.bivector(name='B')
    v = R6.vector(name='v')
    assert b.grades == (2,)
    assert v.grades == (1,)
    # Pure vector
    w = b.cp(v)
    assert w.grades == (1,)

def test_norm_euler():
    alg = Algebra(2)
    e, e12 = alg.blades['e'], alg.blades['e12']
    t = Symbol('t')
    R = cos(t) * e + sin(t) * e12
    Rnormsq = R.normsq()
    assert Rnormsq.grades == (0,)
    assert Rnormsq.values()[0] == 1


def test_blades(vga2d):
    assert vga2d.blades['e'] == vga2d.multivector({'e': 1})
    assert vga2d.blades['e1'] == vga2d.multivector({'e1': 1})
    assert vga2d.blades['e2'] == vga2d.multivector({'e2': 1})
    assert vga2d.blades['e12'] == vga2d.multivector({'e12': 1})
    assert vga2d.blades['e12'] == vga2d.pss

def test_outer(sta):
    # Anticommutation of basis vectors.
    e1, e2 = sta.blades['e1'], sta.blades['e2']
    assert e1 ^ e2 == - e2 ^ e1

    # Test basis bivectors.
    e12, e23 = sta.blades['e12'], sta.blades['e23']
    assert not (e12 ^ e23)
    e12, e34 = sta.blades['e12'], sta.blades['e34']
    assert (e12 ^ e34) == (e34 ^ e12)

    # Non-simple bivector.
    B = sta.bivector(name='B')
    BwB = B ^ B
    assert BwB.grades == (4,)
    assert BwB[15] == 2*(B['e12']*B['e34'] - B['e13']*B['e24'] + B['e14']*B['e23'])

def test_alg_graded(vga2d):
    vga2d_graded = replace(vga2d, graded=True)
    assert vga2d != vga2d_graded
    u = vga2d_graded.vector([1, 2])
    v = vga2d_graded.vector([0, 3])
    R = u * v
    assert R.grades == (0, 2)
    assert R.e == 6
    assert R.e1 == 0
    assert R.e2 == 0
    assert R.e12 == 3


def test_inner_products(vga2d):
    a = vga2d.multivector(name='a')
    b = vga2d.multivector(name='b')

    bipa = b.ip(a)
    bspa = b.sp(a)
    blca = b.lc(a)
    brca = b.rc(a)

    # Inner product relation 2.11 from "The Inner Products of Geometric Algebra"
    assert bipa + bspa == blca + brca

    # Compare to output of GAmphetamine.js
    assert all([str(bipa[0]).replace(' ', '') == 'a*b+a1*b1-a12*b12+a2*b2',
                str(bipa[1]).replace(' ', '') == 'a*b1+a1*b-a12*b2+a2*b12',
                str(bipa[2]).replace(' ', '') == 'a*b2-a1*b12+a12*b1+a2*b',
                str(bipa[3]).replace(' ', '') == 'a*b12+a12*b'])
    assert all([str(blca[0]).replace(' ', '') == 'a*b+a1*b1-a12*b12+a2*b2',
                str(blca[1]).replace(' ', '') == 'a1*b-a12*b2',
                str(blca[2]).replace(' ', '') == 'a12*b1+a2*b',
                str(blca[3]).replace(' ', '') == 'a12*b'])
    assert all([str(brca[0]).replace(' ', '') == 'a*b+a1*b1-a12*b12+a2*b2',
                str(brca[1]).replace(' ', '') == 'a*b1+a2*b12',
                str(brca[2]).replace(' ', '') == 'a*b2-a1*b12',
                str(brca[3]).replace(' ', '') == 'a*b12'])

def test_hodge_dual(pga2d, pga3d):
    x = pga2d.multivector(name='x')
    with pytest.raises(ZeroDivisionError):
        x.dual(kind='polarity')
    y = x.dual()
    # GAmphetamine.js output
    assert dict(y.items()) == {0: x[7], 1: x[6], 2: -x[5], 4: x[3], 3: x[4], 5: -x[2], 6: x[1], 7: x[0]}
    z = y.undual()
    assert x == z
    with pytest.raises(ValueError):
        x.dual('poincare')

    # Test hodge dual in 3DPGA
    x = pga3d.multivector(name='x')
    with pytest.raises(ZeroDivisionError):
        x.dual(kind='polarity')
    y = x.dual()
    # GAmphetamine.js output
    "x1234 - x234 e₁ + x134 e₂ - x124 e₃ + x123 e₄ + x34 e₁₂ - x24 e₁₃ + x23 e₁₄ + x14 e₂₃ - x13 e₂₄ + x12 e₃₄ " \
    "- x4 e₁₂₃ + x3 e₁₂₄ - x2 e₁₃₄ + x1 e₂₃₄ + x e₁₂₃₄"
    assert dict(y.items()) == {
        0b0000: x[0b1111],
        0b0001: -x[0b1110], 0b0010: x[0b1101], 0b0100: -x[0b1011], 0b1000: x[0b0111],
        0b0011: x[0b1100], 0b0101: -x[0b1010], 0b1001: x[0b0110], 0b0110: x[0b1001], 0b1010: -x[0b0101], 0b1100: x[0b0011],
        0b0111: -x[0b1000], 0b1011: x[0b0100], 0b1101: -x[0b0010], 0b1110: x[0b0001],
        0b1111: x[0]
    }
    z = y.undual()
    assert z == x

def test_regressive(pga3d):
    """ Test the regressive product of full mvs in 3DPGA against the known result from GAmphetamine.js"""
    xvals = symbols(','.join(f'x{i}' for i in range(1, len(pga3d) + 1)))
    x1, x2, x3, x4, x5, x6, x7, x8, x9, x10, x11, x12, x13, x14, x15, x16 = xvals
    x = pga3d.multivector({k: xvals[i] for i, k in enumerate(pga3d.canon2bin)})
    yvals = symbols(','.join(f'y{i}' for i in range(1, len(pga3d) + 1)))
    y1, y2, y3, y4, y5, y6, y7, y8, y9, y10, y11, y12, y13, y14, y15, y16 = yvals
    y = pga3d.multivector({k: yvals[i] for i, k in enumerate(pga3d.canon2bin)})

    # Known output from GAmphetamine.js
    known_vals = {
        "e": (x1*y16-x10*y7+x11*y6+x12*y5-x13*y4+x14*y3-x15*y2+x16*y1+x2*y15-x3*y14+x4*y13-x5*y12+x6*y11-x7*y10+x8*y9+x9*y8),
        "e1": (x12*y8-x13*y7+x14*y6+x16*y2+x2*y16+x6*y14-x7*y13+x8*y12),
        "e2": (x10*y12+x12*y10-x13*y9+x15*y6+x16*y3+x3*y16+x6*y15-x9*y13),
        "e3": (x11*y12+x12*y11-x14*y9+x15*y7+x16*y4+x4*y16+x7*y15-x9*y14),
        "e4": (-x10*y14+x11*y13+x13*y11-x14*y10+x15*y8+x16*y5+x5*y16+x8*y15),
        "e12": (x12*y13-x13*y12+x16*y6+x6*y16),
        "e13": (x12*y14-x14*y12+x16*y7+x7*y16),
        "e14": (x13*y14-x14*y13+x16*y8+x8*y16),
        "e23": (x12*y15-x15*y12+x16*y9+x9*y16),
        "e24": (x10*y16+x13*y15-x15*y13+x16*y10),
        "e34": (x11*y16+x14*y15-x15*y14+x16*y11),
        "e123": (x12*y16+x16*y12),
        "e124": (x13*y16+x16*y13),
        "e134": (x14*y16+x16*y14),
        "e234": (x15*y16+x16*y15),
        "e1234": (x16*y16)
    }
    known = pga3d.multivector(known_vals)
    x_regr_y = x & y
    for i in range(len(pga3d)):
        assert x_regr_y[i] == known[i]


def test_projection(pga3d):
    x1, x2, x3 = symbols('x1, x2, x3')
    x = pga3d.trivector([x1, x2, x3, 1])
    y1, y2, y3, y4 = symbols('y1, y2, y3, y4')
    y = pga3d.vector([y1, y2, y3, y4])
    # project the plane y onto the point x
    z = y @ x
    assert z.grades == (1,)
    # project the point x onto the plane y
    z = x @ y
    assert z.grades == (3,)


def test_inv_div(pga2d):
    u = pga2d.multivector(name='u')
    # Multiply by inverse results in a scalar exp, which numerically evaluates to 1.
    res = u*u.inv()
    # All the null elements will have disappeared from the output,
    # so only four values left to provide.
    u_vals = np.random.random(4)
    assert res(*u_vals)[0] == pytest.approx(1.0)
    assert res.grades == (0,)
    # Division by self is truly the scalar 1.
    res = u / u
    assert res(*u_vals)[0] == pytest.approx(1.0)
    assert res.grades == (0,)
    assert res[0] == 1


def test_mixed_symbolic(vga2d):
    x = vga2d.evenmv(e=2.2, e12='s')
    assert x[3] == Symbol('s')
    assert x[0] == 2.2
    assert x.issymbolic


def test_evenmultivector(R6):
    x = R6.evenmv(name='x')
    assert x.grades == (0, 2, 4, 6)


def test_oddmultivector(R6):
    x = R6.oddmv(name='x')
    assert x.grades == (1, 3, 5)


def test_namedmv(R6):
    keys = (1, 3, 17)
    x = R6.multivector(name='x', keys=keys)
    assert x.keys() == keys
    named_keys = ('e1', 'e12', 'e15')
    y = R6.multivector(name='x', keys=named_keys)
    assert x.keys() == keys


def test_matrixreps(vga2d):
    x = vga2d.multivector(name='x')
    xmat = x.asmatrix()
    xprime = MultiVector.frommatrix(vga2d, matrix=xmat)
    assert np.all(x.values() == xprime.values())
    assert x.keys() == xprime.keys()


def test_fromkeysvalues():
    alg = Algebra(2, numba=False)
    xvals = symbols('x x1 x2 x12')
    xkeys = tuple(range(4))
    x = alg.multivector(keys=xkeys, values=xvals)

    assert x._values is xvals
    assert x._keys is xkeys

    # We use sympify, so string that look like equations are also allowed
    y = alg.multivector(['a*b+c', '-15*c'], grades=(1,))
    assert y[1] == Symbol('a')*Symbol('b') + Symbol('c')
    assert y[2] == -15 * Symbol('c')

    yvals = symbols('y y1 y2 y12')
    with pytest.raises(TypeError):
        y = alg.multivector(yvals, xkeys[:3])
    y = alg.multivector(yvals)
    assert y._values is yvals
    assert y._keys == xkeys

    xy = x * y
    assert xy[0] == sympify("(x*y+x1*y1-x12*y12+x2*y2)")
    assert xy['e1'] == sympify("(x*y1+x1*y+x12*y2-x2*y12)")
    assert xy[2] == sympify("(x*y2+x1*y12-x12*y1+x2*y)")
    assert xy['e12'] == sympify("(x*y12+x1*y2+x12*y-x2*y1)")

def test_commutator():
    alg = Algebra(2, 1, 1)
    x = alg.multivector(name='x')
    y = alg.multivector(name='y')
    xcpy = x.cp(y)
    xcpy_expected = ((x*y)-(y*x)) / 2
    for i in range(len(alg)):
        assert xcpy[i] - xcpy_expected[i] == 0

def test_anticommutator():
    alg = Algebra(2, 1, 1)
    x = alg.multivector(name='x')
    y = alg.multivector(name='y')
    xacpy = x.acp(y)
    xacpy_expected = ((x*y)+(y*x)) / 2
    for i in range(len(alg)):
        assert xacpy[i] - xacpy_expected[i] == 0


def test_conjugation():
    alg = Algebra(1, 1, 1)
    x = alg.multivector(name='x')  # multivector
    y = alg.multivector(name='y')

    xconjy_expected = x * y * (~x)
    xconjy = x >> y
    for i in range(len(alg)):
        assert expand(xconjy[i]) == expand(xconjy_expected[i])


def test_projection():
    alg = Algebra(1, 1, 1)
    x = alg.multivector(name='x')  # multivector
    y = alg.multivector(name='y')

    xprojy_expected = (x | y) * ~y
    xprojy = x @ y
    for i in range(len(alg)):
        assert expand(xprojy[i]) == expand(xprojy_expected[i])


def test_outerexp(R6):
    B = R6.bivector(name='B')
    LB = B.outerexp()
    LB_exact = 1 + B + (B ^ B) / 2 + (B ^ B ^ B) / 6

    diff = LB - LB_exact
    for val in diff.values():
        assert simplify(val) == 0

    v = R6.vector(name='v')
    Lv = v.outerexp()
    Lv_exact = 1 + v
    diff = Lv - Lv_exact
    for val in diff.values():
        assert val == 0

def test_outertrig(R6):
    alg = Algebra(6)
    B = alg.bivector(name='B', keys=(0b110000, 0b1100, 0b11))
    sB = B.outersin()
    cB = B.outercos()

    sB_exact = B + (B ^ B ^ B) / sympify(6)
    cB_exact = sympify(1) + (B ^ B) / sympify(2)

    for diff in [sB - sB_exact, cB - cB_exact]:
        assert all(v == 0 for v in diff.values())


def test_indexing():
    alg = Algebra(4)
    nrows = 3
    ncolumns = 4
    shape = (len(alg.indices_for_grade[2]), nrows, ncolumns)
    bvals = np.random.random(shape)
    B = alg.bivector(bvals)
    np.testing.assert_allclose(B[3, 2:4], bvals[0, 2:4])
    np.testing.assert_allclose(B[3, 2], bvals[0, 2])
    np.testing.assert_allclose(B[3, :], bvals[0, :])
    np.testing.assert_allclose(B[:, 0], bvals[:, 0])
    np.testing.assert_allclose(B[3, 2:4, 0], bvals[0, 2:4, 0])
    # Same tests but without using a numpy array, instead use a tuple of sub np.ndarray.
    B = alg.bivector(tuple(bvals))
    np.testing.assert_allclose(B[3, 2:4], bvals[0, 2:4])
    np.testing.assert_allclose(B[3, 2], bvals[0, 2])
    np.testing.assert_allclose(B[3, :], bvals[0, :])
    np.testing.assert_allclose(B[:, 0], bvals[:, 0])
    # np.testing.assert_allclose(B[3, 2:4, 0], bvals[0, 2:4, 0]) # Still fails, fix in the future
    np.testing.assert_allclose(B[:, 0, 0], bvals[:, 0, 0])


def test_sqrt():
    alg = Algebra(3, 0, 1)
    uvals = np.random.random(4)
    vvals = np.random.random(4)
    u = alg.vector(uvals)
    v = alg.vector(vvals)
    R = u * v
    Rsqrt = R.sqrt()
    diff = Rsqrt*Rsqrt - R
    np.testing.assert_almost_equal(diff.values(), np.zeros(len(alg) // 2))


def test_clifford_involutions():
    alg = Algebra(8)
    x = alg.multivector(name='x')
    assert (x - x.reverse()).grades == (2, 3, 6, 7)
    assert (x - x.involute()).grades == (1, 3, 5, 7)
    assert (x - x.conjugate()).grades == (1, 2, 5, 6)
    assert (x.conjugate() == x.reverse().involute())


def test_normalization(pga3d):
    vvals = np.random.random(len(pga3d.indices_for_grade[1]))
    v = pga3d.vector(vvals).normalized()
    assert (v*v).e == pytest.approx(1.0)

    # Normalizing a non-simple bivector makes it simple!
    bvals = np.random.random(len(pga3d.indices_for_grade[2]))
    B = pga3d.bivector(bvals)
    Bnormalized = B.normalized()
    assert Bnormalized.normsq().e == pytest.approx(1.0)
    assert Bnormalized.normsq().e1234 == pytest.approx(0.0)


def test_itermv():
    alg = Algebra(4)
    nrows = 3
    # ncolumns = 5
    shape = (len(alg.indices_for_grade[2]), nrows)#, ncolumns)
    bvals = np.random.random(shape)
    B = alg.bivector(bvals)
    for i, b in enumerate(B.itermv()):
        np.testing.assert_allclose(b.values(), bvals[:, i])
    assert i + 1 == nrows


def test_fromsignature():
    alg = Algebra(signature=[0, -1, 1, 1])
    assert alg.start_index == 0
    assert isinstance(alg.signature, np.ndarray)
    assert np.all(alg.signature == [0, -1, 1, 1])
    assert (alg.p, alg.q, alg.r) == (2, 1, 1)


def test_start_index():
    pga2d = Algebra(signature=[0, 1, 1], start_index=0)
    alg = Algebra(signature=[0, 1, 1], start_index=1)
    for ei, fi in zip(pga2d.blades.values(), alg.blades.values()):
        assert fi**2 == ei**2


def test_asfullmv():
    alg = Algebra(2, 0, 1)
    xvals = np.random.random(3)
    x = alg.vector(xvals)
    # Manually make the expected dense x
    x_densevals = np.zeros(len(alg))
    x_densevals[np.array([1, 2, 4])] = xvals
    x_dense = alg.multivector(x_densevals, keys=tuple(range(8)))
    # Compare to asfullmv method.
    y = x.asfullmv(canonical=False)
    assert y.keys() == x_dense.keys()
    np.testing.assert_equal(y.values(), x_dense.values())

    # Manually make the expected dense x in canonical ordering
    x_densevals = np.zeros(len(alg))
    x_densevals[np.array([1, 2, 3])] = xvals
    # Compare to asfullmv method.
    y = x.asfullmv()
    np.testing.assert_equal(y.values(), x_densevals)


def test_json():
    import json
    alg = Algebra(signature=[0, 1, 1], start_index=0)
    xvals = np.array([2, 3, 4])
    x = alg.vector(xvals)
    xjson = json.dumps(x, cls=MultiVectorEncoder)
    assert xjson == '{"mv": [0, 2, 3, 4, 0, 0, 0, 0]}'


def test_type():
    alg = Algebra(3)
    keys = (0b000, 0b100, 0b101, 0b111)
    x = alg.multivector(name='x', keys=keys)
    assert x.type_number == 0b10101001


def test_graded():
    alg = Algebra(2, 0, 1, graded=True)

    for b in alg.blades.values():
        assert len(b.grades) == 1
        assert b.keys() == alg.indices_for_grades[b.grades]

    with pytest.raises(ValueError):
        # In graded mode, the keys have to be correct.
        x = alg.multivector(name='x', keys=(1,))


def test_blade_dict():
    alg = Algebra(2)
    assert not alg.blades.lazy
    assert len(alg.blades) == len(alg)
    locals().update(**alg.blades)

    alg = Algebra(2, graded=True)
    assert not alg.blades.lazy
    assert len(alg.blades) == len(alg)
    assert len(alg.blades['e1']) == 2

    # In algebras larger than 6, lazy is the default.
    alg = Algebra(7)
    assert alg.blades.lazy
    assert len(alg.blades) == 1  # PSS is calculated by default
    assert len(alg.blades['e12']) == 1
    assert len(alg.blades) == 2

    alg = Algebra(7, graded=True)
    assert alg.blades.lazy
    assert len(alg.blades) == 1  # PSS is calculated by default
    assert len(alg.blades['e12']) == len(alg.indices_for_grade[2])
    assert len(alg.blades) == 2

<<<<<<< HEAD

def test_numregister_operator_existence():
    """ Test if all battery-included GA operators can be used in custum functions."""
    alg = Algebra(2, 0, 0, numba=False)
    uvals = np.random.random(len(alg))
    vvals = np.random.random(len(alg))
    u = alg.multivector(uvals).grade((0, 2))
    v = alg.multivector(vvals)

    operators = alg.registry.copy()
    for op_name, op_dict in operators.items():
        if isinstance(op_dict, UnaryOperatorDict):
            def myfunc(x):
                return getattr(x, op_name)()

            myfunc_compiled = alg.register(myfunc)
            assert myfunc_compiled(u) == myfunc(u)

        else:
            def myfunc(x, y):
                return getattr(x, op_name)(y)
            myfunc_compiled = alg.register(myfunc)
            assert myfunc_compiled(u, v) == myfunc(u, v)


def test_numregister_basics():
    alg = Algebra(3, 0, 1, numba=False)
    uvals = np.random.random(len(alg))
    vvals = np.random.random(len(alg))
    u = alg.multivector(uvals)
    v = alg.multivector(vvals)

    @alg.register
    def square(x):
        return x * x

    @alg.register
    def double(x):
        return 2 * x

    @alg.register
    def add(x, y):
        return x + y

    @alg.register
    def grade_select(x):
        return x.grade((1, 2))

    # Test if we can nest registered expressions.
    @alg.register
    def coupled(u, v):
        uv = add(u, v)
        return square(uv) + double(u)

    assert square(u) == square.codegen(u)
    assert double(u) == double.codegen(u)
    assert add(u, v) == add.codegen(u, v)
    assert grade_select(u) == u.grade((1, 2))
    assert coupled(u, v) == (u + v)**2 + 2 * u


def test_symregister_basics():
    alg = Algebra(3, 0, 1, numba=False)
    u = alg.multivector(name='u')
    v = alg.multivector(name='v')

    @alg.register(symbolic=True)
    def square(x):
        return x * x

    @alg.register(symbolic=True)
    def double(x):
        return 2 * x

    @alg.register(symbolic=True)
    def add(x, y):
        return x + y

    @alg.register(symbolic=True)
    def grade_select(x):
        return x.grade((1, 2))

    # Test if we can nest registered expressions.
    @alg.register(symbolic=True)
    def coupled(u, v):
        uv = add(u, v)
        return square(uv) + double(u)

    assert square(u) == square.codegen(u)
    assert double(u) == double.codegen(u)
    assert add(u, v) == add.codegen(u, v)
    assert grade_select(u) == u.grade((1, 2))
    assert coupled(u, v) == (u + v) ** 2 + 2 * u
=======
def test_25():
    from kingdon import Algebra
    alg = Algebra(3, 0, 1)
    e0 = alg.blades['e0']
    e1 = alg.blades['e1']
    e2 = alg.blades['e2']
    e02 = alg.blades['e02']
    e12 = alg.blades['e12']

    x = e12
    y = (0 * e2 + e0).dual()
    z = e1.dual()
    ans = ((x * y) | z)
    assert ans == e02
>>>>>>> 6fa91c8b
<|MERGE_RESOLUTION|>--- conflicted
+++ resolved
@@ -638,7 +638,6 @@
     assert len(alg.blades['e12']) == len(alg.indices_for_grade[2])
     assert len(alg.blades) == 2
 
-<<<<<<< HEAD
 
 def test_numregister_operator_existence():
     """ Test if all battery-included GA operators can be used in custum functions."""
@@ -732,7 +731,8 @@
     assert add(u, v) == add.codegen(u, v)
     assert grade_select(u) == u.grade((1, 2))
     assert coupled(u, v) == (u + v) ** 2 + 2 * u
-=======
+
+
 def test_25():
     from kingdon import Algebra
     alg = Algebra(3, 0, 1)
@@ -746,5 +746,4 @@
     y = (0 * e2 + e0).dual()
     z = e1.dual()
     ans = ((x * y) | z)
-    assert ans == e02
->>>>>>> 6fa91c8b
+    assert ans == e02